--- conflicted
+++ resolved
@@ -39,8 +39,8 @@
         assert isinstance(score, float)
 
         # Davies–Bouldin index should always be >= 0
-<<<<<<< HEAD
         assert score >= 0
+
 
     def test_silhouette_score(self):
         """Test silhouette score calculation."""
@@ -57,6 +57,4 @@
         assert 'inertia' in results_df.columns
         assert 'silhouette' in results_df.columns
         assert len(results_df) == 4  # k=2,3,4,5
-=======
-        assert score >= 0
->>>>>>> eb1e0569
+
